#
#                               3DVAR (No FGAT)
#
#     <---------------------- window_length (6 hours) ---------------------->
#
# ---|-----------|-----------|-----------|-----------|-----------|-----------|
#    |                                   |                                   |      
# window_begin: 2018-04-14T21:00:00Z     |                           2015-04-15T3:00:00Z
#                                        |
#                       bkg/ana/incr: 2018-04-15T00:00:00Z
#
#

test_framework_runtime_config: "--log_level=test_suite"
resolution:
  num_ice_cat: 5
  num_ice_lev: 4
  num_sno_lev: 1
model:
  name: SOCA
  tstep: PT1H
cost_function:
  cost_type: 3D-Var
  window_begin: '2018-04-14T00:00:00Z'
  window_length: P2D
  variables:
  - cicen
  - hicen
  - hsnon
  - tsfcn
  - qsnon
  - sicnk
  - qicnk
  - socn
  - tocn
  - ssh
  - hocn  
  Jb:
    Background:
      state:
      - read_from_file: 1
        basename: "./INPUT/"
        ocn_filename: MOM.res.nc
        ice_filename: ice_model.res.nc
        date: '2018-04-15T00:00:00Z'
    Covariance:
      covariance: SocaError
      # General parameters
      default_seed: 1
      prefix: soca
      datadir: ./bump
      # Driver parameters
      method: cor
      #strategy: specific_univariate
      strategy: common      
#      new_hdiag: 0
      new_nicas: 0   # 1: recomputes convol param
      load_nicas: 1  # 1: loads convol param (layout specific)
      # Sampling parameters
      sam_read: 0
      sam_write: 1  
      mask_check: 1
      draw_type: random_uniform
      nc1: 100
      ntry: 3
      nrep:  2
      nc3: 10
      dc: 1000.0e3
      nl0r: 1
      # Diag parameters
      # Fit parameters
      minim_algo: "hooke"
      rvflt: 0.0
      # NICAS parameters
      lsqrt: 1  
      resol: 8.0
      nicas_interp: bilin
      network: 1
      mpicom: 2 # Number of internal comm steps 
      #NICAS parameters
      forced_radii: 1
      rh: 3000e3
      rv: 100
      advmode: 0
      # Output parameters  
      diag_interp: bilin
      date: '2018-04-15T00:00:00Z'
      variable_changes:
      - varchange: BalanceSOCA
        dsdtmax: 0.1
        dsdzmin: 3.0e-6
        dtdzmin: 1.0e-6 
        inputVariables:
          variables:
          - socn
          - tocn
          - ssh
          - hocn
        outputVariables:
          variables:
          - socn
          - tocn
          - ssh
          - hocn            
<<<<<<< HEAD
      - varchange: BkgErrSOCA
        read_from_file: 3
        basename: ./
        ocn_filename: ocn.bkgerror.nc
        ice_filename: ice.bkgerror.nc
        date: '2018-04-15T00:00:00Z'
        variables:                                
          variables:
          - socn
          - tocn
          - ssh
          - hocn      
        inputVariables:
          variables:
          - socn
          - tocn
          - ssh
          - hocn  
        outputVariables:
          variables:
          - socn
          - tocn
          - ssh
          - hocn	  
=======
#      - varchange: BkgErrSOCA
#        read_from_file: 2
#        date: 2018-04-15T00:00:00Z
#        filename: std_bkgerror.nc
#        variables:                                
#          variables:
#          - socn
#          - tocn
#          - ssh
#          - hocn      
#        inputVariables:
#          variables:
#          - socn
#          - tocn
#          - ssh
#          - hocn  
#        outputVariables:
#          variables:
#          - socn
#          - tocn
#          - ssh
#          - hocn	  
>>>>>>> 317538f3
      - varchange: VertConvSOCA
        variables:                                
          variables:
          - socn
          - tocn
          - hocn      
        Lz: 300.0
        Ltemp: 10.0	
        inputVariables:
          variables:
          - socn
          - tocn
        outputVariables:
          variables:
          - socn
          - tocn	  
  Jo:
    ObsTypes:
    - ObsType: ADT
      ObsData:
        ObsDataOut:
          obsfile: Data/test_obsout.nc
        ObsDataIn:
          obsfile: Data/Jason-2-2018-04-15-soca.nc
        obsvalue: obs_absolute_dynamic_topography
      Covariance:
        covariance: diagonal
        obserror: obs_absolute_dynamic_topography_err  
variational:
  iteration:
  - resolution:
      num_ice_cat: 5
      num_ice_lev: 4
      num_sno_lev: 1
    linearmodel:
      varchange: Identity
      version: IdTLM
      tstep: PT1H
    ninner: 5
    gradient_norm_reduction: 1e-5
    test: 'on'
    prints:
      frequency: PT3H
    output:
      frequency: "PT6H"
      datadir: Data
      exp: 3dvar
      date: "2018-04-15T00:00:00Z"      
      type: incr
  - resolution:
      num_ice_cat: 5
      num_ice_lev: 4
      num_sno_lev: 1
    linearmodel:
      varchange: Identity      
      version: IdTLM
      tstep: PT1H
    ninner: 5
    gradient_norm_reduction: 1e-5
    test: 'on'
    output:
      datadir: Data
      exp: 3dvar
      type: incr
  - resolution:
      num_ice_cat: 5
      num_ice_lev: 4
      num_sno_lev: 1
    linearmodel:
      varchange: Identity      
      version: IdTLM
      tstep: PT1H
    ninner: 5
    gradient_norm_reduction: 1e-15
    test: 'on'
    output:
      datadir: Data
      exp: 3dvar
      type: incr      
minimizer:
  algorithm: DRPCG #DRIPCG
output:
  datadir: Data
  exp: 3dvar
  type: an
final:
  diagnostics:
    departures: oman
#prints:
#  frequency: PT3H<|MERGE_RESOLUTION|>--- conflicted
+++ resolved
@@ -102,32 +102,6 @@
           - tocn
           - ssh
           - hocn            
-<<<<<<< HEAD
-      - varchange: BkgErrSOCA
-        read_from_file: 3
-        basename: ./
-        ocn_filename: ocn.bkgerror.nc
-        ice_filename: ice.bkgerror.nc
-        date: '2018-04-15T00:00:00Z'
-        variables:                                
-          variables:
-          - socn
-          - tocn
-          - ssh
-          - hocn      
-        inputVariables:
-          variables:
-          - socn
-          - tocn
-          - ssh
-          - hocn  
-        outputVariables:
-          variables:
-          - socn
-          - tocn
-          - ssh
-          - hocn	  
-=======
 #      - varchange: BkgErrSOCA
 #        read_from_file: 2
 #        date: 2018-04-15T00:00:00Z
@@ -150,7 +124,6 @@
 #          - tocn
 #          - ssh
 #          - hocn	  
->>>>>>> 317538f3
       - varchange: VertConvSOCA
         variables:                                
           variables:
