--- conflicted
+++ resolved
@@ -84,8 +84,6 @@
       diag_interp: bilin
       date: '2018-04-15T00:00:00Z'
       variable_changes:
-<<<<<<< HEAD
-=======
       - varchange: BkgErrSOCA
         read_from_file: 2
         date: 2018-04-15T00:00:00Z
@@ -121,7 +119,6 @@
           - tocn
           - ssh
           - hocn          
->>>>>>> 687ea91c
       - varchange: KstSOCA
         dsdtmax: 1.0    
         dsdzmin: 3.0e-2
@@ -138,8 +135,6 @@
           - tocn
           - ssh
           - hocn            
-<<<<<<< HEAD
-=======
       - varchange: KtcSOCA
         inputVariables:
           variables:
@@ -167,7 +162,6 @@
           variables:
           - socn
           - tocn	  
->>>>>>> 687ea91c
   Jo:
     ObsTypes:
 #    - ObsType: SeaIceThickness
