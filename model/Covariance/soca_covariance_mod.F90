! (C) Copyright 2009-2016 ECMWF.
! 
! This software is licensed under the terms of the Apache Licence Version 2.0
! which can be obtained at http://www.apache.org/licenses/LICENSE-2.0. 
! In applying this licence, ECMWF does not waive the privileges and immunities 
! granted to it by virtue of its status as an intergovernmental organisation nor
! does it submit to any jurisdiction.

!> Structure holding configuration variables for the 3d error
!! covariance matrices of the SOCA analysis.

module soca_covariance_mod

  use kinds
  implicit none

  !> Fortran derived type to hold configuration data for the SOCA background/model covariance
  type :: soca_3d_covar_config
     real(kind=kind_real) :: Lx=1.0      !< Zonal       ] Length scale
     real(kind=kind_real) :: Ly=1.0      !< Meridional  ] for
     real(kind=kind_real) :: Lz=1.0      !< vertical    ] convolution kernel
     real(kind=kind_real) :: sig_sic     !<   
     real(kind=kind_real) :: sig_sit     !< Temporary hack 
     real(kind=kind_real) :: sig_ssh     !<
     real(kind=kind_real) :: sig_tocn     !<
     real(kind=kind_real) :: sig_socn     !<          
     character(len=800)   :: D_filename  !< Netcdf file containing
                                         !< the diagonal matrix of standard deviation for
                                         !< all the fields
  end type soca_3d_covar_config

#define LISTED_TYPE soca_3d_covar_config

  !> Linked list interface - defines registry_t type
#include "oops/util/linkedList_i.f"

  !> Global registry
 type(registry_t) :: soca_3d_cov_registry

  ! ------------------------------------------------------------------------------
contains
  ! ------------------------------------------------------------------------------
  !> Linked list implementation
#include "oops/util/linkedList_c.f"
  ! ------------------------------------------------------------------------------

  ! ------------------------------------------------------------------------------

  !> Setup for the SOCA model's 3d error covariance matrices (B and Q_i)

  !> This routine queries the configuration for the parameters that define the
  !! covariance matrix, and stores the relevant values in the
  !! error covariance structure.

  subroutine soca_3d_covar_setup(c_model, geom, config)

    use soca_constants
    use soca_geom_mod
    use iso_c_binding
    use config_mod
    use fft_mod
    use kinds
    use fckit_log_module, only : fckit_log
    use soca_interph_mod
    use type_bump
    use type_nam
    use tools_const, only: pi,req,deg2rad,rad2deg
    use mpi,             only: mpi_comm_world
    
    implicit none
    type(c_ptr), intent(in)   :: c_model  !< The configuration
    type(soca_geom), intent(in) :: geom     !< Geometry
    type(soca_3d_covar_config), intent(inout) :: config !< The covariance structure
    real(kind=kind_real) :: corr_length_scale
    !type(soca_hinterp), pointer :: horiz_convol_p
    
<<<<<<< HEAD
=======
    config%sig_sic      = config_get_real(c_model,"sig_sic")
    config%sig_sit      = config_get_real(c_model,"sig_sit")
    config%sig_ssh      = config_get_real(c_model,"sig_ssh")
    config%sig_tocn      = config_get_real(c_model,"sig_tocn")
    config%sig_socn      = config_get_real(c_model,"sig_socn")        
>>>>>>> 11bc7217


  end subroutine soca_3d_covar_setup

  ! ------------------------------------------------------------------------------

  !> Delete for the SOCA model's 3d error covariance matrices

  subroutine soca_3d_covar_delete(c_key_conf)

    use iso_c_binding

    implicit none
    integer(c_int), intent(inout) :: c_key_conf !< The model covariance structure

    type(soca_3d_covar_config), pointer :: conf !< covar structure

    !call soca_3d_cov_registry%get(c_key_conf, conf)

    !deallocate(conf%sqrt_zonal)
    !deallocate(conf%sqrt_merid)
    !deallocate(conf%sqrt_inv_merid)
    !call soca_3d_cov_registry%remove(c_key_conf)

  end subroutine soca_3d_covar_delete

  !> Multiply by sqrt(C), where C is a 3d covariance matrix

  subroutine soca_3d_covar_sqrt_mult(dx, sqrtCdx, config)
    use iso_c_binding
    use kinds
    use soca_fields
    use soca_interph_mod
    
    implicit none
    type(soca_field), intent(inout)        :: sqrtCdx         !< Full C^1/2 applied to dx
    type(soca_field), intent(in)           :: dx              !< State space increment
    type(soca_3d_covar_config), intent(in) :: config          !< covariance config structure
    type(soca_hinterp), pointer            :: horiz_convol_p  !< pointer to convolution operator
    real(kind=kind_real), allocatable      :: tmp_incr(:,:),tmp_incr3d(:,:,:)

    integer :: k,l,m,iter

    call copy(sqrtCdx, dx)
    
    ! Temporary hack while waiting for new interfaces for NICAS
    ! sqrtCdx=C.dx
    allocate(tmp_incr(size(dx%ssh,1),size(dx%ssh,2)))
    !call zeros(sqrtCdx)
!!$!    sqrtCdx%ssh=dx%ssh    
    do iter = 1, 1
       tmp_incr=sqrtCdx%ssh*dx%geom%ocean%mask2d       
       do k = 2, size(dx%ssh,1)-1
          do l = 2, size(dx%ssh,2)-1
             sqrtCdx%ssh(k,l)=(tmp_incr(k+1,l-1)+tmp_incr(k,l-1)+tmp_incr(k-1,l-1)+&
                              &tmp_incr(k+1,l)+tmp_incr(k,l)+tmp_incr(k-1,l)+&
                              &tmp_incr(k+1,l+1)+tmp_incr(k,l+1)+tmp_incr(k-1,l+1))/9.0
          end do
       end do
    end do

    allocate(tmp_incr3d(size(dx%ssh,1),size(dx%ssh,2),dx%geom%ocean%ncat))
    sqrtCdx%hicen=dx%hicen    
    do iter = 1, 1
       tmp_incr3d=sqrtCdx%hicen       
       do k = 2, size(dx%ssh,1)-1
          do l = 2, size(dx%ssh,2)-1
             do m = 1, dx%geom%ocean%ncat
                sqrtCdx%hicen(k,l,m)=(tmp_incr3d(k+1,l-1,m)+tmp_incr3d(k,l-1,m)+tmp_incr3d(k-1,l-1,m)+&
                              &tmp_incr3d(k+1,l,m)+tmp_incr3d(k,l,m)+tmp_incr3d(k-1,l,m)+&
                              &tmp_incr3d(k+1,l+1,m)+tmp_incr3d(k,l+1,m)+tmp_incr3d(k-1,l+1,m))/9.0
             end do
          end do
       end do
    end do

    sqrtCdx%cicen=dx%cicen
    do iter = 1, 2
       tmp_incr3d=sqrtCdx%cicen(:,:,2:dx%geom%ocean%ncat+1)
       do k = 2, size(dx%ssh,1)-1
          do l = 2, size(dx%ssh,2)-1
             do m = 1, dx%geom%ocean%ncat
                sqrtCdx%cicen(k,l,m+1)=(tmp_incr3d(k+1,l-1,m)+tmp_incr3d(k,l-1,m)+tmp_incr3d(k-1,l-1,m)+&
                              &tmp_incr3d(k+1,l,m)+tmp_incr3d(k,l,m)+tmp_incr3d(k-1,l,m)+&
                              &tmp_incr3d(k+1,l+1,m)+tmp_incr3d(k,l+1,m)+tmp_incr3d(k-1,l+1,m))/9.0
             end do
          end do
       end do
    end do

    deallocate(tmp_incr3d)
    allocate(tmp_incr3d(size(dx%ssh,1),size(dx%ssh,2),dx%geom%ocean%nzo))
    sqrtCdx%tocn=dx%tocn    
    do iter = 1, 1
       tmp_incr3d=sqrtCdx%tocn
       do k = 2, size(dx%ssh,1)-1
          do l = 2, size(dx%ssh,2)-1
             do m = 1, dx%geom%ocean%nzo
                sqrtCdx%tocn(k,l,m)=(tmp_incr3d(k+1,l-1,m)+tmp_incr3d(k,l-1,m)+tmp_incr3d(k-1,l-1,m)+&
                              &tmp_incr3d(k+1,l,m)+tmp_incr3d(k,l,m)+tmp_incr3d(k-1,l,m)+&
                              &tmp_incr3d(k+1,l+1,m)+tmp_incr3d(k,l+1,m)+tmp_incr3d(k-1,l+1,m))/9.0
             end do
          end do
       end do
       tmp_incr3d=sqrtCdx%tocn
       do k = 2, size(dx%ssh,1)-1
          do l = 2, size(dx%ssh,2)-1
             do m = 2, dx%geom%ocean%nzo-1
                sqrtCdx%tocn(k,l,m)=(tmp_incr3d(k,l,m-1)+tmp_incr3d(k,l,m)+tmp_incr3d(k,l,m+1))/3.0
             end do
          end do
       end do
    end do

!!$    sqrtCdx%hicen=dx%hicen
!!$    do iter = 1, 1
!!$       tmp_incr3d=sqrtCdx%hicen(:,:,1:dx%geom%ocean%ncat)
!!$       do k = 2, size(dx%ssh,1)-1
!!$          do l = 2, size(dx%ssh,2)-1
!!$             do m = 1, dx%geom%ocean%ncat
!!$                sqrtCdx%hicen(k,l,m)=(tmp_incr3d(k+1,l-1,m)+tmp_incr3d(k,l-1,m)+tmp_incr3d(k-1,l-1,m)+&
!!$                              &tmp_incr3d(k+1,l,m)+tmp_incr3d(k,l,m)+tmp_incr3d(k-1,l,m)+&
!!$                              &tmp_incr3d(k+1,l+1,m)+tmp_incr3d(k,l+1,m)+tmp_incr3d(k-1,l+1,m))/9.0
!!$             end do
!!$          end do
!!$       end do
!!$    end do        
    
    deallocate(tmp_incr, tmp_incr3d)

  end subroutine soca_3d_covar_sqrt_mult

  ! ------------------------------------------------------------------------------

  !> Multiply by sqrt(C) - Adjoint

  subroutine soca_3d_covar_sqrt_mult_ad(dx, sqrtCTdx, config)
    use iso_c_binding
    use kinds
    use soca_fields
    !use soca_interph_mod
    use type_bump
    
    implicit none
    type(soca_field), intent(in)           :: dx
    type(soca_field), intent(inout)        :: sqrtCTdx
    type(soca_3d_covar_config), intent(in) :: config !< covariance config structure
    type(bump_type), pointer            :: horiz_convol_p
    real(kind=kind_real), allocatable      :: tmp_incr(:)
    real(kind=kind_real)      :: crap
    
    call copy(sqrtCTdx, dx)
    call initialize_convolh(dx%geom, horiz_convol_p)
    allocate(tmp_incr(size(sqrtCTdx%ssh,1)*size(sqrtCTdx%ssh,2)))
    tmp_incr=reshape(dx%ssh,(/size(dx%ssh,1)*size(dx%ssh,2)/))
    !call horiz_convol_p%interpad_apply(sqrtCTdx%ssh,tmp_incr)
    deallocate(tmp_incr)

  end subroutine soca_3d_covar_sqrt_mult_ad

  ! ------------------------------------------------------------------------------

  !> Multiply by sqrt(C) - Adjoint

  subroutine soca_3d_covar_mult(dx, Cdx, config)
    use iso_c_binding
    use kinds
    use soca_fields
    !use soca_interph_mod
    use type_bump
    
    implicit none
    type(soca_field), intent(in)           :: dx
    type(soca_field), intent(inout)        :: Cdx
    type(soca_3d_covar_config), intent(in) :: config !< covariance config structure
    type(bump_type), pointer            :: horiz_convol_p
    real(kind=kind_real), allocatable      :: tmp_incr(:)
    !Grid stuff
    integer :: isc, iec, jsc, jec, jjj, jz, il, ib

    !--- Initialize geometry to be passed to NICAS
    ! Indices for compute domain (no halo)
    isc = dx%geom%ocean%G%isc
    iec = dx%geom%ocean%G%iec
    jsc = dx%geom%ocean%G%jsc
    jec = dx%geom%ocean%G%jec
    
    call copy(Cdx, dx)
    call initialize_convolh(dx%geom, horiz_convol_p)
    allocate(tmp_incr(size(Cdx%ssh,1)*size(Cdx%ssh,2)))
    tmp_incr=reshape(dx%ssh,(/size(dx%ssh,1)*size(dx%ssh,2)/))

    print *,'apply nicas'
    
    call horiz_convol_p%apply_nicas(tmp_incr)
    print *,'apply nicas done'
    Cdx%ssh = reshape(tmp_incr,(/size(dx%ssh,1),size(dx%ssh,2)/))
    
    deallocate(tmp_incr)

  end subroutine soca_3d_covar_mult

  ! ------------------------------------------------------------------------------

  
  subroutine soca_3d_covar_D_mult(Ddx, config)
    use iso_c_binding
    use kinds
    use soca_fields
    use soca_interph_mod
    
    implicit none
    type(soca_field), intent(inout)        :: Ddx             !< D applied to dx
    type(soca_3d_covar_config), intent(in) :: config          !< covariance config structure

    Ddx%cicen=config%sig_sic*Ddx%cicen
    Ddx%hicen=config%sig_sit*Ddx%hicen
    Ddx%ssh=config%sig_ssh*Ddx%ssh
    Ddx%tocn=config%sig_tocn*Ddx%tocn
    Ddx%socn=config%sig_socn*Ddx%socn

  end subroutine soca_3d_covar_D_mult

  ! ------------------------------------------------------------------------------

  subroutine initialize_convolh(geom, horiz_convol_p)
    !use ufo_locs_mod  
    use soca_interph_mod
    use soca_geom_mod
    !use soca_interph_mod
    use type_bump
    use type_nam
    use tools_const, only: pi,req,deg2rad,rad2deg
    use mpi,             only: mpi_comm_world
    
    implicit none

    type(soca_geom), intent(in)            :: geom
    type(bump_type), pointer, intent(out)  :: horiz_convol_p

    logical, save                    :: convolh_initialized = .false.
    type(bump_type), save, target    :: horiz_convol

    !Grid stuff
    integer :: isc, iec, jsc, jec, jjj, jz, il, ib
    character(len=1024) :: subr = 'model_write'

    !bump stuff
    integer :: nc0a, nl0, nv, nts
    real(kind=kind_real), allocatable :: lon(:), lat(:), area(:), vunit(:), rndnum(:)
    logical, allocatable :: lmask(:,:)
    integer, allocatable :: imask(:,:)    
    type(nam_type) :: nam

    if (.NOT.convolh_initialized) then

       !--- Initialize geometry to be passed to NICAS
       ! Indices for compute domain (no halo)
       isc = geom%ocean%G%isc
       iec = geom%ocean%G%iec
       jsc = geom%ocean%G%jsc
       jec = geom%ocean%G%jec

       nv = geom%ocean%ncat + 1                   !< Number of variables
       nl0 = 1                                    !< Number of independent levels
       nts = 1                                    !< Number of time slots
       nc0a = (iec - isc + 1) * (jec - jsc + 1 )  !< Total number of grid cells in the compute domain

       allocate( lon(nc0a), lat(nc0a), area(nc0a) )
       allocate( vunit(nl0) )
       allocate( imask(nc0a, nl0), lmask(nc0a, nl0) )
       lon = deg2rad*reshape( geom%ocean%lon(isc:iec, jsc:jec), (/nc0a/) )
       lat = deg2rad*reshape( geom%ocean%lat(isc:iec, jsc:jec), (/nc0a/) ) 
       area = reshape( geom%ocean%cell_area(isc:iec, jsc:jec), (/nc0a/) )
       do jz = 1, nl0       
          vunit(jz) = real(jz)
          imask(1:nc0a,jz) = reshape( geom%ocean%mask2d(isc:iec, jsc:jec), (/nc0a/) )
       end do
       vunit = 1.0                      !< Dummy vertical unit

       lmask = .false.
       where (imask.eq.1)
          lmask=.true.
       end where

       print *,'b mat setup ----------------------------'

       horiz_convol%nam%default_seed = .true.
       horiz_convol%nam%new_hdiag = .false.
       horiz_convol%nam%new_param = .false.
       horiz_convol%nam%check_adjoints = .false.
       horiz_convol%nam%check_pos_def = .false.
       horiz_convol%nam%check_sqrt = .false.
       horiz_convol%nam%check_randomization = .false.
       horiz_convol%nam%check_consistency = .false.
       horiz_convol%nam%check_optimality = .false.
       horiz_convol%nam%new_lct = .false.
       horiz_convol%nam%new_obsop = .false.

       horiz_convol%nam%prefix = "soca"
       horiz_convol%nam%method = "cor"
       horiz_convol%nam%strategy = "specific_univariate"
       horiz_convol%nam%sam_write= .false.
       horiz_convol%nam%sam_read= .false.
       horiz_convol%nam%mask_type= "none"
       horiz_convol%nam%mask_check = .false.
       horiz_convol%nam%draw_type = "random_uniform"
       horiz_convol%nam%nc1 = 400
       horiz_convol%nam%ntry = 3
       horiz_convol%nam%nrep =  2
       horiz_convol%nam%nc3 = 10
       horiz_convol%nam%dc = 1000.0e3
       horiz_convol%nam%nl0r = 15
       horiz_convol%nam%ne = 4
       horiz_convol%nam%gau_approx = .false.
       horiz_convol%nam%full_var = .false.
       horiz_convol%nam%local_diag = .false.
       horiz_convol%nam%minim_algo= "hooke"
       horiz_convol%nam%lhomh = .false.
       horiz_convol%nam%lhomv = .false.
       horiz_convol%nam%rvflt =0.0
       horiz_convol%nam%lsqrt = .true.
       horiz_convol%nam%resol =10.0
       horiz_convol%nam%nicas_interp = "bilin"
       horiz_convol%nam%network = .false.
       horiz_convol%nam%mpicom = 2
       horiz_convol%nam%advmode = 0
       horiz_convol%nam%nldwh = 0
       horiz_convol%nam%nldwv = 0
       horiz_convol%nam%diag_rhflt = 0.0
       horiz_convol%nam%diag_interp = "bilin"
       horiz_convol%nam%grid_output = .false.

       call horiz_convol%bump_setup_online(mpi_comm_world,nc0a,nl0,nv,nts,lon,lat,area,vunit,lmask)!,rh=rh,rv=rv)
       print *,'b mat setup done ----------------------------'
       convolh_initialized = .true.
       deallocate( lon, lat, area, vunit, imask, lmask )       
    end if
    horiz_convol_p => horiz_convol

  end subroutine initialize_convolh

  ! ------------------------------------------------------------------------------

end module soca_covariance_mod<|MERGE_RESOLUTION|>--- conflicted
+++ resolved
@@ -74,15 +74,11 @@
     real(kind=kind_real) :: corr_length_scale
     !type(soca_hinterp), pointer :: horiz_convol_p
     
-<<<<<<< HEAD
-=======
     config%sig_sic      = config_get_real(c_model,"sig_sic")
     config%sig_sit      = config_get_real(c_model,"sig_sit")
     config%sig_ssh      = config_get_real(c_model,"sig_ssh")
     config%sig_tocn      = config_get_real(c_model,"sig_tocn")
     config%sig_socn      = config_get_real(c_model,"sig_socn")        
->>>>>>> 11bc7217
-
 
   end subroutine soca_3d_covar_setup
 
