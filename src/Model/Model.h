--- conflicted
+++ resolved
@@ -14,15 +14,8 @@
 #include <boost/noncopyable.hpp>
 #include <boost/scoped_ptr.hpp>
 
-<<<<<<< HEAD
 #include "oops/base/ModelBase.h"
 #include "oops/base/Variables.h"
-=======
-#include "src/Fortran.h"
-#include "src/Traits.h"
-#include "src/Geometry/Geometry.h"
-#include "oops/base/ModelBase.h"
->>>>>>> a78c6f00
 #include "oops/util/Duration.h"
 #include "oops/util/ObjectCounter.h"
 #include "oops/util/Printable.h"
@@ -46,17 +39,10 @@
    *  SOCA nonlinear model definition and configuration parameters.
    */
 
-<<<<<<< HEAD
-class Model: public oops::ModelBase<Traits>,
-             private util::ObjectCounter<Model> {
- public:
-  static const std::string classname() {return "soca::Model";}
-=======
   class Model: public oops::ModelBase<Traits>,
     private util::ObjectCounter<Model> {
   public:
       static const std::string classname() {return "soca::Model";}
->>>>>>> a78c6f00
 
       Model(const Geometry &, const eckit::Configuration &);
       ~Model();
