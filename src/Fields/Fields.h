/*
 * (C) Copyright 2017 UCAR
 *
 * This software is licensed under the terms of the Apache Licence Version 2.0
 * which can be obtained at http://www.apache.org/licenses/LICENSE-2.0.
 */

#ifndef SOCA_SRC_FIELDS_FIELDS_H_
#define SOCA_SRC_FIELDS_FIELDS_H_

#include <ostream>
#include <string>

#include <boost/shared_ptr.hpp>

#include "src/Geometry/Geometry.h"
#include "oops/base/Variables.h"
#include "oops/util/DateTime.h"
#include "oops/util/Duration.h"
#include "oops/util/ObjectCounter.h"
#include "oops/util/Printable.h"
#include "src/GetValuesTraj/GetValuesTraj.h"

// Forward declarations
namespace eckit {
  class Configuration;
}

namespace oops {
  class UnstructuredGrid;
}

namespace ufo {
  class GeoVaLs;
}

namespace ioda {
  class Locations;
}

namespace soca {

  // -----------------------------------------------------------------------------
  /// Class to represent a FieldSet for the SOCA model
  class Fields : public util::Printable,
    private util::ObjectCounter<Fields> {
   public:
      static const std::string classname() {return "soca::Fields";}

      // Constructors and basic operators
      Fields(const Geometry &, const oops::Variables &, const util::DateTime &);
      Fields(const Fields &, const Geometry &);
      Fields(const Fields &, const oops::Variables &);
      Fields(const Fields &, const bool);
      Fields(const Fields &);
      ~Fields();

      void zero();
      void zero(const util::DateTime &);
      void dirac(const eckit::Configuration &);
      Fields & operator=(const Fields &);
      Fields & operator+=(const Fields &);
      Fields & operator-=(const Fields &);
      Fields & operator*=(const double &);
      void axpy(const double &, const Fields &);
      double dot_product_with(const Fields &) const;
      void schur_product_with(const Fields &);
      void random();

      // Interpolate to given location
      void getValues(const ioda::Locations &, const oops::Variables &,
                     ufo::GeoVaLs &) const;
      void getValues(const ioda::Locations &, const oops::Variables &,
                     ufo::GeoVaLs &, const GetValuesTraj &) const;
      void getValuesTL(const ioda::Locations &, const oops::Variables &,
                       ufo::GeoVaLs &, const GetValuesTraj &) const;
      void getValuesAD(const ioda::Locations &, const oops::Variables &,
                       const ufo::GeoVaLs &, const GetValuesTraj &);

      // Interpolate full fields
      void changeResolution(const Fields &);
      void add(const Fields &);
      void diff(const Fields &, const Fields &);
<<<<<<< HEAD
  
      // Unstructured grid
      void ug_coord(oops::UnstructuredGrid &) const;
      void field_to_ug(oops::UnstructuredGrid &) const;
      void field_from_ug(const oops::UnstructuredGrid &);
  
=======

      // Convert to/from unstructured grid
      void convert_to(oops::UnstructuredGrid &) const;
      void convert_from(const oops::UnstructuredGrid &);

>>>>>>> 698a5f71
      // Utilities
      void read(const eckit::Configuration &);
      void write(const eckit::Configuration &) const;
      double norm() const;
      boost::shared_ptr<const Geometry> geometry() const {return geom_;}

      const util::DateTime & time() const {return time_;}
      util::DateTime & time() {return time_;}

      int & toFortran() {return keyFlds_;}
      const int & toFortran() const {return keyFlds_;}

      bool isForModel(const bool) const;

   private:
      void print(std::ostream &) const;
      F90flds keyFlds_;
      boost::shared_ptr<const Geometry> geom_;
      oops::Variables vars_;
      util::DateTime time_;
  };
  // -----------------------------------------------------------------------------

}  // namespace soca
#endif  // SOCA_SRC_FIELDS_FIELDS_H_<|MERGE_RESOLUTION|>--- conflicted
+++ resolved
@@ -81,20 +81,12 @@
       void changeResolution(const Fields &);
       void add(const Fields &);
       void diff(const Fields &, const Fields &);
-<<<<<<< HEAD
   
       // Unstructured grid
       void ug_coord(oops::UnstructuredGrid &) const;
       void field_to_ug(oops::UnstructuredGrid &) const;
       void field_from_ug(const oops::UnstructuredGrid &);
   
-=======
-
-      // Convert to/from unstructured grid
-      void convert_to(oops::UnstructuredGrid &) const;
-      void convert_from(const oops::UnstructuredGrid &);
-
->>>>>>> 698a5f71
       // Utilities
       void read(const eckit::Configuration &);
       void write(const eckit::Configuration &) const;
