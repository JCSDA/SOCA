/*
 * (C) Copyright 2009-2016 ECMWF.
 *
 * This software is licensed under the terms of the Apache Licence Version 2.0
 * which can be obtained at http://www.apache.org/licenses/LICENSE-2.0.
 * In applying this licence, ECMWF does not waive the privileges and immunities
 * granted to it by virtue of its status as an intergovernmental organisation nor
 * does it submit to any jurisdiction.
 */

#ifndef SOCA_SRC_INCREMENT_INCREMENT_H_
#define SOCA_SRC_INCREMENT_INCREMENT_H_

#include <ostream>
#include <string>

#include <boost/scoped_ptr.hpp>
#include <boost/shared_ptr.hpp>

#include "src/Fields/Fields.h"
#include "src/GetValuesTraj/GetValuesTraj.h"
#include "src/Geometry/Geometry.h"
#include "oops/base/GeneralizedDepartures.h"
#include "oops/util/DateTime.h"
#include "oops/util/Duration.h"
#include "oops/util/ObjectCounter.h"
#include "oops/util/Printable.h"
#include "oops/util/dot_product.h"

namespace eckit {
  class Configuration;
}

namespace oops {
  class UnstructuredGrid;
  class Variables;
}

namespace ufo {
  class GeoVaLs;
}

namespace ioda {
  class Locations;
}

namespace soca {
  class ModelBiasIncrement;
  class ErrorCovariance;
  class State;

  /// Increment Class: Difference between two states
  /*!
   *  Some fields that are present in a State may not be present in
   *  an Increment. The Increment contains everything that is needed by
   *  the tangent-linear and adjoint models.
   */
  // -----------------------------------------------------------------------------

  class Increment : public oops::GeneralizedDepartures,
    public util::Printable,
    private util::ObjectCounter<Increment> {
   public:
      static const std::string classname() {return "soca::Increment";}

      /// Constructor, destructor
      Increment(const Geometry &, const oops::Variables &,
                const util::DateTime &);
      Increment(const Geometry &, const Increment &);
      Increment(const Increment &, const bool);
      Increment(const Increment &);
      virtual ~Increment();

      /// Basic operators
      void diff(const State &, const State &);
      void zero();
      void zero(const util::DateTime &);
      Increment & operator =(const Increment &);
      Increment & operator+=(const Increment &);
      Increment & operator-=(const Increment &);
      Increment & operator*=(const double &);
      void axpy(const double &, const Increment &, const bool check = true);
      double dot_product_with(const Increment &) const;
      void schur_product_with(const Increment &);
      void random();
      void dirac(const eckit::Configuration &);
      /// Interpolate to observation location
      void getValuesTL(const ioda::Locations &,
                       const oops::Variables &,
                       ufo::GeoVaLs &,
                       const GetValuesTraj &) const;
      void getValuesAD(const ioda::Locations &,
                       const oops::Variables &,
                       const ufo::GeoVaLs &,
                       const GetValuesTraj &);

      /// I/O and diagnostics
      void read(const eckit::Configuration &);
      void write(const eckit::Configuration &) const;
      double norm() const {return fields_->norm();}
      const util::DateTime & validTime() const {return fields_->time();}
      util::DateTime & validTime() {return fields_->time();}
      void updateTime(const util::Duration & dt) {fields_->time() += dt;}


<<<<<<< HEAD
      /// Unstructured grid
      void ug_coord(oops::UnstructuredGrid &) const;      
      void field_to_ug(oops::UnstructuredGrid &) const;
      void field_from_ug(const oops::UnstructuredGrid &);
  
=======
      /// Define and convert to/from unstructured grid
      void define(oops::UnstructuredGrid &) const;
      void convert_to(oops::UnstructuredGrid &) const;
      void convert_from(const oops::UnstructuredGrid &);

>>>>>>> 698a5f71
      /// Access to fields
      Fields & fields() {return *fields_;}
      const Fields & fields() const {return *fields_;}

      boost::shared_ptr<const Geometry> geometry() const {
       return fields_->geometry();
      }

      /// Other
      void activateModel();
      void deactivateModel();

      void accumul(const double &, const State &);

      /// Data
   private:
      void print(std::ostream &) const;
      boost::scoped_ptr<Fields> fields_;
      boost::scoped_ptr<Fields> stash_;
  };
  // -----------------------------------------------------------------------------

}  // namespace soca

#endif  // SOCA_SRC_INCREMENT_INCREMENT_H_<|MERGE_RESOLUTION|>--- conflicted
+++ resolved
@@ -103,19 +103,11 @@
       void updateTime(const util::Duration & dt) {fields_->time() += dt;}
 
 
-<<<<<<< HEAD
       /// Unstructured grid
       void ug_coord(oops::UnstructuredGrid &) const;      
       void field_to_ug(oops::UnstructuredGrid &) const;
       void field_from_ug(const oops::UnstructuredGrid &);
   
-=======
-      /// Define and convert to/from unstructured grid
-      void define(oops::UnstructuredGrid &) const;
-      void convert_to(oops::UnstructuredGrid &) const;
-      void convert_from(const oops::UnstructuredGrid &);
-
->>>>>>> 698a5f71
       /// Access to fields
       Fields & fields() {return *fields_;}
       const Fields & fields() const {return *fields_;}
