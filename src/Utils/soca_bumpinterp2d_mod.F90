--- conflicted
+++ resolved
@@ -58,17 +58,10 @@
 
     type(fckit_mpi_comm) :: f_comm
 
-<<<<<<< HEAD
     if (self%initialized) call interp_exit(self)
     
     f_comm = fckit_mpi_comm()
-=======
-
-    if (self%initialized) call interp_exit(self)
-    
-    f_comm = fckit_mpi_comm()
-
->>>>>>> 687ea91c
+
     ! Each bump%nam%prefix must be distinct
     ! -------------------------------------
     
