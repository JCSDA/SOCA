--- conflicted
+++ resolved
@@ -83,14 +83,6 @@
       const util::DateTime & validTime() const {return fields_->time();}
       util::DateTime & validTime() {return fields_->time();}
 
-<<<<<<< HEAD
-=======
-      /// Define and convert to/from unstructured grid
-      void define(oops::UnstructuredGrid &) const;
-      void convert_to(oops::UnstructuredGrid &) const;
-      void convert_from(const oops::UnstructuredGrid &);
-
->>>>>>> 698a5f71
       /// Access to fields
       Fields & fields() {return *fields_;}
       const Fields & fields() const {return *fields_;}
