/*
 * (C) Copyright 2017 UCAR
 *
 * This software is licensed under the terms of the Apache Licence Version 2.0
 * which can be obtained at http://www.apache.org/licenses/LICENSE-2.0.
 */

#include "src/State/State.h"

#include <algorithm>
#include <string>
#include <vector>
#include <utility>

#include "eckit/config/LocalConfiguration.h"

#include "oops/base/Variables.h"
#include "src/ModelBias.h"
#include "src/Fields/Fields.h"
#include "src/Geometry/Geometry.h"
#include "src/Increment/Increment.h"
#include "src/Model/Model.h"
#include "src/GetValuesTraj/GetValuesTraj.h"
#include "oops/util/DateTime.h"
#include "oops/util/Duration.h"
#include "oops/util/Logger.h"

#include "ufo/GeoVaLs.h"
#include "ioda/Locations.h"


using oops::Log;

namespace soca {

  // -----------------------------------------------------------------------------
  /// Constructor, destructor
  // -----------------------------------------------------------------------------
  State::State(const Geometry & resol, const oops::Variables & vars,
               const util::DateTime & vt)
    : fields_(new Fields(resol, vars, vt)), stash_()
  {
    Log::trace() << "State::State created." << std::endl;
  }
  // -----------------------------------------------------------------------------
  State::State(const Geometry & resol, const eckit::Configuration & file)
    : fields_(), stash_()
  {
    const std::vector<std::string> vv = {
          "cicen",
          "hicen",
          "hsnon",
          "tsfcn",
          "qsnon",
          "sicnk",
          "qicnk",
          "socn",
          "tocn",
          "ssh",
          "hocn"
    };
    oops::Variables vars(vv);
    fields_.reset(new Fields(resol, vars, util::DateTime()));
    fields_->read(file);
    ASSERT(fields_);
    Log::trace() << "State::State created and read in." << std::endl;
  }
  // -----------------------------------------------------------------------------
  State::State(const Geometry & resol, const State & other)
    : fields_(new Fields(*other.fields_, resol)), stash_()
  {
    ASSERT(fields_);
    Log::trace() << "State::State created by interpolation." << std::endl;
  }
  // -----------------------------------------------------------------------------
  State::State(const State & other)
    : fields_(new Fields(*other.fields_)), stash_()
  {
    ASSERT(fields_);
    Log::trace() << "State::State copied." << std::endl;
  }
  // -----------------------------------------------------------------------------
  State::~State() {
    Log::trace() << "State::State destructed." << std::endl;
  }
  // -----------------------------------------------------------------------------
  void State::activateModel() {
    const std::vector<std::string> vv{
          "cicen",
          "hicen",
          "hsnon",
          "tsfcn",
          "qsnon",
          "sicnk",
          "qicnk",
          "socn",
          "tocn",
          "ssh",
          "hocn"
    };
    oops::Variables vars(vv);

    stash_.reset(new Fields(*fields_, vars));
    swap(fields_, stash_);
    ASSERT(fields_);
    ASSERT(stash_);
    Log::trace() << "State activated for Model" << std::endl;
  }
  // -----------------------------------------------------------------------------
  void State::deactivateModel() {
    swap(fields_, stash_);
    *fields_ = *stash_;
    stash_.reset();
    ASSERT(fields_);
    ASSERT(!stash_);
    Log::trace() << "State deactivated for Model" << std::endl;
  }
  // -----------------------------------------------------------------------------
  /// Basic operators
  // -----------------------------------------------------------------------------
  State & State::operator=(const State & rhs) {
    ASSERT(fields_);
    *fields_ = *rhs.fields_;
    return *this;
  }
  // -----------------------------------------------------------------------------
  /// Interpolate to observation location
  // -----------------------------------------------------------------------------
  void State::getValues(const ioda::Locations & locs,
                        const oops::Variables & vars,
                        ufo::GeoVaLs & cols) const {
    fields_->getValues(locs, vars, cols);
  }
  // -----------------------------------------------------------------------------
  void State::getValues(const ioda::Locations & locs,
                        const oops::Variables & vars,
                        ufo::GeoVaLs & cols,
                        GetValuesTraj &) const {
    fields_->getValues(locs, vars, cols);
  }
  // -----------------------------------------------------------------------------
  /// Interactions with Increments
  // -----------------------------------------------------------------------------
  State & State::operator+=(const Increment & dx) {
    ASSERT(this->validTime() == dx.validTime());
    ASSERT(fields_);
    fields_->add(dx.fields());
    return *this;
  }
  // -----------------------------------------------------------------------------
<<<<<<< HEAD
=======
  /// Define and convert to/from unstructured grid
  // -----------------------------------------------------------------------------
  void State::define(oops::UnstructuredGrid & ug) const {
    // fields_->define(ug);
  }
  // -----------------------------------------------------------------------------
  void State::convert_to(oops::UnstructuredGrid & ug) const {
    fields_->convert_to(ug);
  }
  // -----------------------------------------------------------------------------
  void State::convert_from(const oops::UnstructuredGrid & ug) {
    fields_->convert_from(ug);
  }
  // -----------------------------------------------------------------------------
>>>>>>> 698a5f71
  /// I/O and diagnostics
  // -----------------------------------------------------------------------------
  void State::read(const eckit::Configuration & files) {
    fields_->read(files);
  }
  // -----------------------------------------------------------------------------
  void State::write(const eckit::Configuration & files) const {
    fields_->write(files);
  }
  // -----------------------------------------------------------------------------
  void State::print(std::ostream & os) const {
    os << std::endl << "  Valid time: " << validTime();
    os << *fields_;
  }
  // -----------------------------------------------------------------------------
  /// For accumulator
  // -----------------------------------------------------------------------------
  void State::zero() {
    fields_->zero();
  }
  // -----------------------------------------------------------------------------
  void State::accumul(const double & zz, const State & xx) {
    fields_->axpy(zz, *xx.fields_);
  }
  // -----------------------------------------------------------------------------

}  // namespace soca<|MERGE_RESOLUTION|>--- conflicted
+++ resolved
@@ -148,23 +148,6 @@
     return *this;
   }
   // -----------------------------------------------------------------------------
-<<<<<<< HEAD
-=======
-  /// Define and convert to/from unstructured grid
-  // -----------------------------------------------------------------------------
-  void State::define(oops::UnstructuredGrid & ug) const {
-    // fields_->define(ug);
-  }
-  // -----------------------------------------------------------------------------
-  void State::convert_to(oops::UnstructuredGrid & ug) const {
-    fields_->convert_to(ug);
-  }
-  // -----------------------------------------------------------------------------
-  void State::convert_from(const oops::UnstructuredGrid & ug) {
-    fields_->convert_from(ug);
-  }
-  // -----------------------------------------------------------------------------
->>>>>>> 698a5f71
   /// I/O and diagnostics
   // -----------------------------------------------------------------------------
   void State::read(const eckit::Configuration & files) {
