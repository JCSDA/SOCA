from netCDF4 import Dataset, num2date, date2num
import numpy as np
from mpl_toolkits.basemap import Basemap
import matplotlib.pyplot as plt
import matplotlib.cm as cm

def plothor(x,y,z,map,varname='',label='[m]',clim=[0,1]):
    a=clim[0] #np.min(z[:])
    b=clim[1] #np.max(z[:])

    print 'clim=',clim
    print np.max(np.abs(z))

    clevs = np.linspace(a, b, 41)

    map.drawcoastlines()
    map.fillcontinents(color='coral')
    map.drawparallels(np.arange(-90.,120.,15.))
    map.drawmeridians(np.arange(0.,420.,30.))
    cmap=cm.nipy_spectral
    cs = map.contourf(x, y, z, clevs, cmap = cmap, extend='both')
    #cs = map.pcolormesh(x, y, z, cmap = cmap)
    plt.title(varname)
    cbar=plt.colorbar(shrink=0.5,format="%.1f")
    cbar.set_label(label, rotation=270)
    #clevs = np.linspace(a, b, 11)
    #map.contour(x, y, z, clevs, colors='k')
    
class Grid:
    def __init__(self):    
        fname='../../test/Data/360x210x63/ocean_geometry.nc'
        ncfile = Dataset(fname,'r')
        self.lat=np.squeeze(ncfile.variables['geolat'][:])
        self.lon=np.squeeze(ncfile.variables['geolon'][:])         
        ncfile.close()        

class OceanState:
    def __init__(self, filename, maptype='N'):
        print filename
        ncfile = Dataset(filename,'r')
        try:
            self.temp=np.squeeze(ncfile.variables['temp'][:])
            self.salt=np.squeeze(ncfile.variables['salt'][:])
            self.h=np.squeeze(ncfile.variables['h'][:])
            self.ssh=np.squeeze(ncfile.variables['ssh'][:])
            self.cicen=np.squeeze(ncfile.variables['cicen'][:])
            self.hicen=np.squeeze(ncfile.variables['hicen'][:])        
            ncfile.close()
        except:
            self.temp=np.squeeze(ncfile.variables['Temp'][:])
            self.salt=np.squeeze(ncfile.variables['Salt'][:])
            self.h=np.squeeze(ncfile.variables['h'][:])
            
        self.grid=Grid()
        self.hbottomz=np.cumsum(self.h,axis=0)
        self.hmidz=self.hbottomz-0.5*self.h
        if (maptype=='N'):
            self.map = Basemap(projection='npstere',lon_0=0,boundinglat=50, resolution='l')
        elif (maptype=='S'):
            self.map = Basemap(projection='spstere',lon_0=0,boundinglat=50, resolution='l')
        else:
            self.map = Basemap(projection='mill',lon_0=-100)
        self.x, self.y = self.map(self.grid.lon,self.grid.lat)

    def plot_vert_section(self, other, fignum=1):
        x=np.transpose(np.reshape(np.repeat(np.squeeze(self.grid.lon[100,:]),63),(360,63)))
        #z=np.squeeze(-self.hmidz[:,100,:])
        z=np.squeeze(-other.hmidz[:,100,:])        

        plt.figure(num=fignum)
<<<<<<< HEAD
        j=100
        plt.subplot(211)
        print 'min temp:',np.min(self.temp[:,j,:]-other.temp[:,j,:])
        print 'max temp:',np.max(self.temp[:,j,:]-other.temp[:,j,:])
        vmin=-.10
        vmax=.10
        clevs = np.linspace(vmin, vmax, 41)

        plt.contourf(x,z,self.temp[:,j,:]-other.temp[:,j,:], clevs, extend='both',cmap=cm.spectral)
=======
        j=110
        plt.subplot(211)
        print 'min temp:',np.min(self.temp[:,j,:]-other.temp[:,j,:])
        print 'max temp:',np.max(self.temp[:,j,:]-other.temp[:,j,:])
        incr = self.temp[:,j,:]-other.temp[:,j,:]
        #vmin=np.min(incr)
        #vmax=np.max(incr)
        vmin=-0.5 #*np.min(incr)
        vmax=0.5 #*abs(np.min(incr)) #np.max(incr)                
        clevs = np.linspace(vmin, vmax, 41)
        plt.contourf(x,z,incr, clevs, extend='both',cmap=cm.spectral)
>>>>>>> 687ea91c
        #plt.pcolor(x,z,self.temp[:,j,:]-other.temp[:,j,:],vmin=-.05,vmax=.05,cmap=cm.bwr)
        plt.ylim((-3000, 0))
        #plt.xlim((-215, -195))

        plt.subplot(212)
<<<<<<< HEAD
        vmin=-.01
        vmax=.01
        clevs = np.linspace(vmin, vmax, 41)

        plt.contourf(x,z,self.salt[:,j,:]-other.salt[:,j,:], clevs, extend='both',cmap=cm.spectral)
=======
        incr = self.salt[:,j,:]-other.salt[:,j,:]        
        vmin=0.5*np.min(incr)
        vmax=0.5*abs(np.min(incr)) #np.max(incr)        
        clevs = np.linspace(vmin, vmax, 41)        
        plt.contourf(x,z,incr, clevs, extend='both',cmap=cm.spectral)
>>>>>>> 687ea91c
        
        #plt.pcolor(x,z,self.salt[:,j,:]-other.salt[:,j,:],vmin=-.2,vmax=.2,cmap=cm.bwr)
        plt.ylim((-3000, 0))
        #plt.xlim((-215, -195))

    def plot_horiz_section(self, other, vars=['temp'], levels=[0], fignum=1):
        plt.figure(num=fignum)
        #map = Basemap(projection='mill',lon_0=-100)
        #x, y = map(self.grid.lon,self.grid.lat)

        for var in vars:
            if var=='temp':
                incr=self.temp[levels[0],:,:]-other.temp[levels[0],:,:]
                cmin=-.5
                cmax=.5
                titlestr='Temperature increment'
            if var=='salt':
                incr=self.salt[levels[0],:,:]-other.salt[levels[0],:,:]
                cmin=-.2
                cmax=.2
                titlestr='Salinity increment'
            if var=='ssh':
                incr=self.ssh[:,:]-other.ssh[:,:]
                cmin=-1.
                cmax=1.
                titlestr='SSH increment'
            if var=='cicen':
                self.maptype = 'N'
                incr=np.squeeze(np.sum(self.cicen[1:,:,:]-other.cicen[1:,:,:],0))
<<<<<<< HEAD
                cmin=-1.
                cmax=1.
                titlestr='cice increment'   
=======
                cmin=-.2
                cmax=.2
                titlestr='cice increment'   
            if var=='hicen':
                self.maptype = 'N'
                incr=np.squeeze(np.sum(self.hicen[1:,:,:]-other.hicen[1:,:,:],0))
                cmin=-1.
                cmax=1.
                titlestr='hice increment'   
>>>>>>> 687ea91c
                
            plothor(self.x,self.y,incr,self.map,titlestr,clim=[cmin,cmax],label='')
            plt.show()
        

        #plt.xlim((-215, -195))

class OceanObs:
    def __init__(self, basedir='/home/gvernier/Sandboxes/soca/bmatrix2/soca-bundle/build/soca/test/',basename='40'):

        # Observations
        fname=basedir+'fort.'+basename+'1'
        f = open(fname, 'r')
        cnt=0
        for line in f:
            cnt+=1
        f.close()
        self.nobs=cnt
        f = open(fname, 'r')
        self.obs=np.zeros(cnt)
        self.lon=np.zeros(cnt)
        self.lat=np.zeros(cnt)
        self.depth=np.zeros(cnt)
        cnt=0
        for line in f:
            line = line.strip()
            columns = line.split()
            self.lon[cnt] = float(columns[0])
            self.lat[cnt] = float(columns[1])
            self.obs[cnt] = float(columns[2]) #/100.0
            self.depth[cnt] = float(columns[3]) #/100.0    
            cnt+=1
        f.close()
        self.obs[self.obs<=-900.0]=np.nan
        # Simulated Observations
        fname=basedir+'fort.'+basename+'2'
        f = open(fname, 'r')
        cnt=0
        for line in f:
            cnt+=1
        f.close()

        f = open(fname, 'r')
        self.model=np.zeros(cnt)
        cnt=0
        for line in f:
            line = line.strip()
            columns = line.split()
            self.model[cnt] = float(columns[0])
            cnt+=1
        f.close()
        
    def plot(self):
        nobs=self.nobs
        nouter=len(self.model)/nobs
        print 'nouter',nouter
        print 'nobs=',self.nobs
        plt.plot(self.obs,-self.depth,'*b')
        plt.plot(self.model[0:nobs],-self.depth,'.-g')
        for iter in range(nouter-1):
            print 'bkg=',self.model[(iter+1)*nobs:(iter+2)*nobs]

            plt.plot(self.model[(iter+1)*nobs:(iter+2)*nobs],-self.depth,'.-r',lw=0.1)
        #plt.plot(bkg[:,1:],'-r')
        plt.grid(True)
        plt.show()

    def plot_regress(self):
        nobs=self.nobs
        nouter=len(self.model)/nobs
        print 'nouter',nouter
        print 'nobs=',self.nobs

        #plt.plot(self.model[0:nobs],self.obs,'.k')
        #plt.grid(True)
        #plt.show()

        colors=['g','r','m','y','b']
        for iter in range(nouter-1):
            plt.plot(self.model[(iter+1)*nobs:(iter+2)*nobs],self.obs,'.',alpha=0.1)#,colors=colors[iter])
        plt.grid(True)
        plt.show()
        <|MERGE_RESOLUTION|>--- conflicted
+++ resolved
@@ -68,17 +68,6 @@
         z=np.squeeze(-other.hmidz[:,100,:])        
 
         plt.figure(num=fignum)
-<<<<<<< HEAD
-        j=100
-        plt.subplot(211)
-        print 'min temp:',np.min(self.temp[:,j,:]-other.temp[:,j,:])
-        print 'max temp:',np.max(self.temp[:,j,:]-other.temp[:,j,:])
-        vmin=-.10
-        vmax=.10
-        clevs = np.linspace(vmin, vmax, 41)
-
-        plt.contourf(x,z,self.temp[:,j,:]-other.temp[:,j,:], clevs, extend='both',cmap=cm.spectral)
-=======
         j=110
         plt.subplot(211)
         print 'min temp:',np.min(self.temp[:,j,:]-other.temp[:,j,:])
@@ -90,25 +79,16 @@
         vmax=0.5 #*abs(np.min(incr)) #np.max(incr)                
         clevs = np.linspace(vmin, vmax, 41)
         plt.contourf(x,z,incr, clevs, extend='both',cmap=cm.spectral)
->>>>>>> 687ea91c
         #plt.pcolor(x,z,self.temp[:,j,:]-other.temp[:,j,:],vmin=-.05,vmax=.05,cmap=cm.bwr)
         plt.ylim((-3000, 0))
         #plt.xlim((-215, -195))
 
         plt.subplot(212)
-<<<<<<< HEAD
-        vmin=-.01
-        vmax=.01
-        clevs = np.linspace(vmin, vmax, 41)
-
-        plt.contourf(x,z,self.salt[:,j,:]-other.salt[:,j,:], clevs, extend='both',cmap=cm.spectral)
-=======
         incr = self.salt[:,j,:]-other.salt[:,j,:]        
         vmin=0.5*np.min(incr)
         vmax=0.5*abs(np.min(incr)) #np.max(incr)        
         clevs = np.linspace(vmin, vmax, 41)        
         plt.contourf(x,z,incr, clevs, extend='both',cmap=cm.spectral)
->>>>>>> 687ea91c
         
         #plt.pcolor(x,z,self.salt[:,j,:]-other.salt[:,j,:],vmin=-.2,vmax=.2,cmap=cm.bwr)
         plt.ylim((-3000, 0))
@@ -138,11 +118,6 @@
             if var=='cicen':
                 self.maptype = 'N'
                 incr=np.squeeze(np.sum(self.cicen[1:,:,:]-other.cicen[1:,:,:],0))
-<<<<<<< HEAD
-                cmin=-1.
-                cmax=1.
-                titlestr='cice increment'   
-=======
                 cmin=-.2
                 cmax=.2
                 titlestr='cice increment'   
@@ -152,7 +127,6 @@
                 cmin=-1.
                 cmax=1.
                 titlestr='hice increment'   
->>>>>>> 687ea91c
                 
             plothor(self.x,self.y,incr,self.map,titlestr,clim=[cmin,cmax],label='')
             plt.show()
